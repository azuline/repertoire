--- conflicted
+++ resolved
@@ -13,13 +13,8 @@
 
 from src.config import initialize_config
 from src.constants import constants
-<<<<<<< HEAD
-from src.initialize import initialize_app
+from src.migrations.database import run_database_migrations
 from src.util import raw_database, transaction
-=======
-from src.migrations.database import run_database_migrations
-from src.util import database, raw_database
->>>>>>> 780e8ce8
 from src.webserver.routes import dev, files, graphql, register, session
 
 SECRET_LENGTH = 32

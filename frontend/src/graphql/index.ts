--- conflicted
+++ resolved
@@ -92,11 +92,7 @@
 
 
 export type IQueryInvitesArgs = {
-<<<<<<< HEAD
-  createdByUserId: Maybe<Scalars['Int']>;
-=======
   createdBy: Maybe<Scalars['Int']>;
->>>>>>> 9328482a
   page: Maybe<Scalars['Int']>;
   perPage: Maybe<Scalars['Int']>;
 };
